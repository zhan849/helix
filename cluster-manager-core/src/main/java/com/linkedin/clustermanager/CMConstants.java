package com.linkedin.clustermanager;

public interface CMConstants
{
  // TODO duplicated; remove this; use PropertyType instead
  enum ChangeType
  {
<<<<<<< HEAD
    IDEAL_STATE, CONFIG, LIVE_INSTANCE, CURRENT_STATE, MESSAGE, EXTERNAL_VIEW, 
    CONTROLLER, HEALTH

=======
    IDEAL_STATE, CONFIG, LIVE_INSTANCE, CURRENT_STATE, MESSAGE, EXTERNAL_VIEW,
    CONTROLLER, MESSAGES_CONTROLLER
>>>>>>> a39c546a
  }
}<|MERGE_RESOLUTION|>--- conflicted
+++ resolved
@@ -5,13 +5,7 @@
   // TODO duplicated; remove this; use PropertyType instead
   enum ChangeType
   {
-<<<<<<< HEAD
-    IDEAL_STATE, CONFIG, LIVE_INSTANCE, CURRENT_STATE, MESSAGE, EXTERNAL_VIEW, 
-    CONTROLLER, HEALTH
-
-=======
     IDEAL_STATE, CONFIG, LIVE_INSTANCE, CURRENT_STATE, MESSAGE, EXTERNAL_VIEW,
-    CONTROLLER, MESSAGES_CONTROLLER
->>>>>>> a39c546a
+    CONTROLLER, MESSAGES_CONTROLLER, HEALTH
   }
 }