--- conflicted
+++ resolved
@@ -26,10 +26,7 @@
 import java.util.HashSet;
 import java.util.List;
 import java.util.Map;
-<<<<<<< HEAD
-=======
 import java.util.Set;
->>>>>>> d89fbb93
 import java.util.concurrent.BlockingQueue;
 import java.util.concurrent.LinkedBlockingQueue;
 import java.util.concurrent.atomic.AtomicLong;
@@ -97,29 +94,17 @@
   private final AtomicLong _lastNotificationTimeStamp;
   private final HelixManager _manager;
   private final PropertyKey _propertyKey;
-<<<<<<< HEAD
-  BlockingQueue<NotificationContext> _queue = new LinkedBlockingQueue<NotificationContext>(1000);
-  private static boolean asyncBatchModeEnabled = false;
-  static {
-    asyncBatchModeEnabled = Boolean.parseBoolean(System.getProperty("isAsyncBatchModeEnabled"));
-    logger.info("isAsyncBatchModeEnabled: " + asyncBatchModeEnabled);
-  }
-=======
   BlockingQueue<NotificationContext> _queue = new LinkedBlockingQueue<>(1000);
   private boolean _batchModeEnabled = false;
   private boolean _preFetchEnabled = true;
   private HelixCallbackMonitor _monitor;
 
->>>>>>> d89fbb93
   /**
    * maintain the expected notification types
    * this is fix for HELIX-195: race condition between FINALIZE callbacks and Zk callbacks
    */
   private List<NotificationContext.Type> _expectTypes = nextNotificationType.get(Type.FINALIZE);
 
-<<<<<<< HEAD
-  public CallbackHandler(HelixManager manager, ZkClient client, PropertyKey propertyKey, Object listener, EventType[] eventTypes, ChangeType changeType) {
-=======
   public CallbackHandler(HelixManager manager, ZkClient client, PropertyKey propertyKey,
       Object listener, EventType[] eventTypes, ChangeType changeType) {
     this(manager, client, propertyKey, listener, eventTypes, changeType, null);
@@ -128,7 +113,6 @@
   public CallbackHandler(HelixManager manager, ZkClient client, PropertyKey propertyKey,
       Object listener, EventType[] eventTypes, ChangeType changeType,
       HelixCallbackMonitor monitor) {
->>>>>>> d89fbb93
     if (listener == null) {
       throw new HelixException("listener could not be null");
     }
@@ -148,10 +132,6 @@
     this._eventTypes = new HashSet<>(Arrays.asList(eventTypes));
     this._changeType = changeType;
     this._lastNotificationTimeStamp = new AtomicLong(System.nanoTime());
-<<<<<<< HEAD
-    this._queue = new LinkedBlockingQueue<NotificationContext>(1000);
-    if (asyncBatchModeEnabled) {
-=======
     this._queue = new LinkedBlockingQueue<>(1000);
 
     this._monitor = monitor;
@@ -162,7 +142,6 @@
     logger.info("isPreFetchEnabled: " + _preFetchEnabled);
 
     if (_batchModeEnabled) {
->>>>>>> d89fbb93
       new Thread(new CallbackInvoker(this)).start();
     }
     init();
@@ -270,51 +249,34 @@
             }
           }
           try {
-<<<<<<< HEAD
-            logger.info("Num callbacks merged for path:" + handler.getPath() + " : " + mergedCallbacks);
-=======
             logger.info(
                 "Num callbacks merged for path:" + handler.getPath() + " : " + mergedCallbacks);
->>>>>>> d89fbb93
             handler.invoke(notificationToProcess);
           } catch (Exception e) {
             logger.warn("Exception in callback processing thread. Skipping callback", e);
           }
         } catch (InterruptedException e) {
-<<<<<<< HEAD
-          logger.warn("Interrupted exception in callback processing thread. Exiting thread, new callbacks will not be processed", e);
-=======
           logger.warn(
               "Interrupted exception in callback processing thread. Exiting thread, new callbacks will not be processed",
               e);
->>>>>>> d89fbb93
           break;
         }
       }
     }
   }
 
-<<<<<<< HEAD
-  public void enqueueTask(NotificationContext changeContext) throws Exception {
-    //async mode only applicable to CALLBACK from ZK, During INIT and FINALIZE invoke the callback's immediately.
-    if (asyncBatchModeEnabled && changeContext.getType() == NotificationContext.Type.CALLBACK) {
-=======
   public void enqueueTask(NotificationContext changeContext)
       throws Exception {
     //async mode only applicable to CALLBACK from ZK, During INIT and FINALIZE invoke the callback's immediately.
     if (_batchModeEnabled && changeContext.getType() == NotificationContext.Type.CALLBACK) {
->>>>>>> d89fbb93
       logger.info("Enqueuing callback");
       _queue.put(changeContext);
     } else {
       invoke(changeContext);
     }
-<<<<<<< HEAD
-=======
     if (_monitor != null) {
       _monitor.increaseCallbackUnbatchedCounters();
     }
->>>>>>> d89fbb93
   }
 
   public void invoke(NotificationContext changeContext) throws Exception {
@@ -322,13 +284,9 @@
     synchronized (_manager) {
       Type type = changeContext.getType();
       if (!_expectTypes.contains(type)) {
-<<<<<<< HEAD
-        logger.warn("Skip processing callbacks for listener: " + _listener + ", path: " + _path + ", expected types: " + _expectTypes + " but was " + type);
-=======
         logger.warn("Skip processing callbacks for listener: " + _listener + ", path: " + _path
             + ", expected types: " + _expectTypes + " but was " + type);
 
->>>>>>> d89fbb93
         return;
       }
       _expectTypes = nextNotificationType.get(type);
@@ -336,13 +294,9 @@
       // Builder keyBuilder = _accessor.keyBuilder();
       long start = System.currentTimeMillis();
       if (logger.isInfoEnabled()) {
-<<<<<<< HEAD
-        logger.info(Thread.currentThread().getId() + " START:INVOKE " + _path + " listener:" + _listener.getClass().getCanonicalName());
-=======
         logger.info(
             Thread.currentThread().getId() + " START:INVOKE " + _path + " listener:" + _listener
                 .getClass().getCanonicalName());
->>>>>>> d89fbb93
       }
 
       if (_changeType == IDEAL_STATE) {
@@ -382,27 +336,16 @@
         ScopedConfigChangeListener listener = (ScopedConfigChangeListener) _listener;
         List<HelixProperty> configs = preFetch(_propertyKey);
         listener.onConfigChange(configs, changeContext);
-<<<<<<< HEAD
+
       } else if (_changeType == LIVE_INSTANCE) {
         LiveInstanceChangeListener liveInstanceChangeListener = (LiveInstanceChangeListener) _listener;
-        subscribeForChanges(changeContext, _path, true, true);
-        List<LiveInstance> liveInstances = _accessor.getChildValues(_propertyKey);
-=======
->>>>>>> d89fbb93
-
-      } else if (_changeType == LIVE_INSTANCE) {
-        LiveInstanceChangeListener liveInstanceChangeListener = (LiveInstanceChangeListener) _listener;
         subscribeForChanges(changeContext, _path, true);
         List<LiveInstance> liveInstances = preFetch(_propertyKey);
         liveInstanceChangeListener.onLiveInstanceChange(liveInstances, changeContext);
 
       } else if (_changeType == CURRENT_STATE) {
         CurrentStateChangeListener currentStateChangeListener = (CurrentStateChangeListener) _listener;
-<<<<<<< HEAD
-        subscribeForChanges(changeContext, _path, true, true);
-=======
-        subscribeForChanges(changeContext, _path, true);
->>>>>>> d89fbb93
+        subscribeForChanges(changeContext, _path, true);
         String instanceName = PropertyPathConfig.getInstanceNameFromPath(_path);
         List<CurrentState> currentStates = preFetch(_propertyKey);
         currentStateChangeListener.onStateChange(instanceName, currentStates, changeContext);
@@ -434,10 +377,6 @@
 
       long end = System.currentTimeMillis();
       if (logger.isInfoEnabled()) {
-<<<<<<< HEAD
-        logger.info(Thread.currentThread().getId() + " END:INVOKE " + _path + " listener:" + _listener.getClass().getCanonicalName() + " Took: " + (end - start)
-            + "ms");
-=======
         logger.info(
             Thread.currentThread().getId() + " END:INVOKE " + _path + " listener:" + _listener
                 .getClass().getCanonicalName() + " Took: " + (end - start) + "ms");
@@ -445,7 +384,6 @@
 
       if (_monitor != null) {
         _monitor.increaseCallbackCounters(end - start);
->>>>>>> d89fbb93
       }
     }
   }
@@ -461,12 +399,6 @@
   private void subscribeChildChange(String path, NotificationContext context) {
     NotificationContext.Type type = context.getType();
     if (type == NotificationContext.Type.INIT || type == NotificationContext.Type.CALLBACK) {
-<<<<<<< HEAD
-      logger.info(_manager.getInstanceName() + " subscribes child-change. path: " + path + ", listener: " + _listener);
-      _zkClient.subscribeChildChanges(path, this);
-    } else if (type == NotificationContext.Type.FINALIZE) {
-      logger.info(_manager.getInstanceName() + " unsubscribe child-change. path: " + path + ", listener: " + _listener);
-=======
       logger.info(
           _manager.getInstanceName() + " subscribes child-change. path: " + path + ", listener: "
               + _listener);
@@ -475,7 +407,6 @@
       logger.info(
           _manager.getInstanceName() + " unsubscribe child-change. path: " + path + ", listener: "
               + _listener);
->>>>>>> d89fbb93
 
       _zkClient.unsubscribeChildChanges(path, this);
     }
@@ -484,15 +415,6 @@
   private void subscribeDataChange(String path, NotificationContext context) {
     NotificationContext.Type type = context.getType();
     if (type == NotificationContext.Type.INIT || type == NotificationContext.Type.CALLBACK) {
-<<<<<<< HEAD
-      if (logger.isDebugEnabled()) {
-        logger.debug(_manager.getInstanceName() + " subscribe data-change. path: " + path + ", listener: " + _listener);
-      }
-      _zkClient.subscribeDataChanges(path, this);
-
-    } else if (type == NotificationContext.Type.FINALIZE) {
-      logger.info(_manager.getInstanceName() + " unsubscribe data-change. path: " + path + ", listener: " + _listener);
-=======
       logger.info(
           _manager.getInstanceName() + " subscribe data-change. path: " + path + ", listener: "
               + _listener);
@@ -502,19 +424,12 @@
       logger.info(
           _manager.getInstanceName() + " unsubscribe data-change. path: " + path + ", listener: "
               + _listener);
->>>>>>> d89fbb93
 
       _zkClient.unsubscribeDataChanges(path, this);
     }
   }
 
   // TODO watchParent is always true. consider remove it
-<<<<<<< HEAD
-  private void subscribeForChanges(NotificationContext context, String path, boolean watchParent, boolean watchChild) {
-    long start = System.currentTimeMillis();
-    if (watchParent) {
-      subscribeChildChange(path, context);
-=======
   private void subscribeForChanges(NotificationContext context, String path, boolean watchChild) {
     long start = System.currentTimeMillis();
 
@@ -522,7 +437,6 @@
         .contains(EventType.NodeCreated) || _eventTypes.contains(EventType.NodeDeleted)) {
       logger.debug("Subscribing data change listener to path:" + path);
       subscribeDataChange(path, context);
->>>>>>> d89fbb93
     }
 
     if (_eventTypes.contains(EventType.NodeChildrenChanged)) {
@@ -579,15 +493,8 @@
           logger.warn(
               "fail to subscribe child/data change. path: " + path + ", listener: " + _listener, e);
         }
-<<<<<<< HEAD
-      } catch (ZkNoNodeException e) {
-        logger.warn("fail to subscribe child/data change. path: " + path + ", listener: " + _listener, e);
-=======
->>>>>>> d89fbb93
-      }
-    }
-    long end = System.currentTimeMillis();
-    logger.info("Subcribing to path:" + path + " took:" + (end - start));
+      }
+    }
 
     long end = System.currentTimeMillis();
     logger.info("Subcribing to path:" + path + " took:" + (end - start));
@@ -606,10 +513,7 @@
     try {
       NotificationContext changeContext = new NotificationContext(_manager);
       changeContext.setType(NotificationContext.Type.INIT);
-<<<<<<< HEAD
-=======
       changeContext.setChangeType(_changeType);
->>>>>>> d89fbb93
       enqueueTask(changeContext);
     } catch (Exception e) {
       String msg = "Exception while invoking init callback for listener:" + _listener;
@@ -626,11 +530,8 @@
       if (dataPath != null && dataPath.startsWith(_path)) {
         NotificationContext changeContext = new NotificationContext(_manager);
         changeContext.setType(NotificationContext.Type.CALLBACK);
-<<<<<<< HEAD
-=======
         changeContext.setPathChanged(dataPath);
         changeContext.setChangeType(_changeType);
->>>>>>> d89fbb93
         enqueueTask(changeContext);
       }
     } catch (Exception e) {
@@ -648,22 +549,20 @@
     try {
       updateNotificationTime(System.nanoTime());
       if (dataPath != null && dataPath.startsWith(_path)) {
-        logger.info(_manager.getInstanceName() + " unsubscribe data-change. path: " + dataPath + ", listener: " + _listener);
+        logger.info(_manager.getInstanceName() + " unsubscribe data-change. path: " + dataPath
+            + ", listener: " + _listener);
         _zkClient.unsubscribeDataChanges(dataPath, this);
 
         // only needed for bucketized parent, but OK if we don't have child-change
         // watch on the bucketized parent path
-        logger.info(_manager.getInstanceName() + " unsubscribe child-change. path: " + dataPath + ", listener: " + _listener);
+        logger.info(_manager.getInstanceName() + " unsubscribe child-change. path: " + dataPath
+            + ", listener: " + _listener);
         _zkClient.unsubscribeChildChanges(dataPath, this);
         // No need to invoke() since this event will handled by child-change on parent-node
       }
     } catch (Exception e) {
-<<<<<<< HEAD
-      String msg = "exception in handling data-delete-change. path: " + dataPath + ", listener: " + _listener;
-=======
       String msg = "exception in handling data-delete-change. path: " + dataPath + ", listener: "
           + _listener;
->>>>>>> d89fbb93
       ZKExceptionHandler.getInstance().handle(msg, e);
     }
   }
@@ -683,21 +582,14 @@
         } else {
           NotificationContext changeContext = new NotificationContext(_manager);
           changeContext.setType(NotificationContext.Type.CALLBACK);
-<<<<<<< HEAD
-=======
           changeContext.setPathChanged(parentPath);
           changeContext.setChangeType(_changeType);
->>>>>>> d89fbb93
           enqueueTask(changeContext);
         }
       }
     } catch (Exception e) {
-<<<<<<< HEAD
-      String msg = "exception in handling child-change. instance: " + _manager.getInstanceName() + ", parentPath: " + parentPath + ", listener: " + _listener;
-=======
       String msg = "exception in handling child-change. instance: " + _manager.getInstanceName()
           + ", parentPath: " + parentPath + ", listener: " + _listener;
->>>>>>> d89fbb93
       ZKExceptionHandler.getInstance().handle(msg, e);
     }
   }
@@ -709,10 +601,7 @@
     try {
       NotificationContext changeContext = new NotificationContext(_manager);
       changeContext.setType(NotificationContext.Type.FINALIZE);
-<<<<<<< HEAD
-=======
       changeContext.setChangeType(_changeType);
->>>>>>> d89fbb93
       enqueueTask(changeContext);
     } catch (Exception e) {
       String msg = "Exception while resetting the listener:" + _listener;
