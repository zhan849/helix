package org.apache.helix.controller.stages;

/*
 * Licensed to the Apache Software Foundation (ASF) under one
 * or more contributor license agreements.  See the NOTICE file
 * distributed with this work for additional information
 * regarding copyright ownership.  The ASF licenses this file
 * to you under the Apache License, Version 2.0 (the
 * "License"); you may not use this file except in compliance
 * with the License.  You may obtain a copy of the License at
 *
 *   http://www.apache.org/licenses/LICENSE-2.0
 *
 * Unless required by applicable law or agreed to in writing,
 * software distributed under the License is distributed on an
 * "AS IS" BASIS, WITHOUT WARRANTIES OR CONDITIONS OF ANY
 * KIND, either express or implied.  See the License for the
 * specific language governing permissions and limitations
 * under the License.
 */

import java.util.List;
import java.util.Map;
import java.util.Set;
import java.util.concurrent.Callable;

import org.apache.helix.HelixDataAccessor;
import org.apache.helix.HelixManager;
import org.apache.helix.controller.GenericHelixController;
import org.apache.helix.controller.pipeline.AbstractBaseStage;
import org.apache.helix.controller.pipeline.StageException;
import org.apache.helix.model.InstanceConfig;
import org.apache.helix.model.LiveInstance;
import org.apache.helix.monitoring.mbeans.ClusterStatusMonitor;
import org.apache.log4j.Logger;

import com.google.common.collect.Maps;
import com.google.common.collect.Sets;

public class ReadClusterDataStage extends AbstractBaseStage {
  private static final Logger logger = Logger.getLogger(ReadClusterDataStage.class.getName());

  private ClusterDataCache _cache = null;

  @Override
  public void process(ClusterEvent event) throws Exception {
    long startTime = System.currentTimeMillis();
    logger.info("START ReadClusterDataStage.process()");

    HelixManager manager = event.getAttribute(AttributeName.helixmanager.name());
    if (manager == null) {
      throw new StageException("HelixManager attribute value is null");
    }

    ClusterDataCache cache = event.getAttribute(AttributeName.ClusterDataCache.name());
    if (cache == null && _cache == null) {
      cache = new ClusterDataCache(event.getClusterName());
    }
    _cache = cache;

    HelixDataAccessor dataAccessor = manager.getHelixDataAccessor();
    _cache.refresh(dataAccessor);
    if (!_cache.isTaskCache()) {
      final ClusterStatusMonitor clusterStatusMonitor =
          event.getAttribute(AttributeName.clusterStatusMonitor.name());
      asyncExecute(_cache.getAsyncTasksThreadPool(), new Callable<Object>() {
        @Override public Object call() {
          // Update the cluster status gauges
          if (clusterStatusMonitor != null) {
            logger.debug("Update cluster status monitors");

<<<<<<< HEAD
    // Update the cluster status gauges
    ClusterStatusMonitor clusterStatusMonitor =
        (ClusterStatusMonitor) event.getAttribute("clusterStatusMonitor");
    if (clusterStatusMonitor != null) {
      Set<String> instanceSet = Sets.newHashSet();
      Set<String> liveInstanceSet = Sets.newHashSet();
      Set<String> disabledInstanceSet = Sets.newHashSet();
      Map<String, Map<String, List<String>>> disabledPartitions = Maps.newHashMap();
      Map<String, Set<String>> tags = Maps.newHashMap();
      Map<String, LiveInstance> liveInstanceMap = _cache.getLiveInstances();
      for (Map.Entry<String, InstanceConfig> e : _cache.getInstanceConfigMap().entrySet()) {
        String instanceName = e.getKey();
        InstanceConfig config = e.getValue();
        instanceSet.add(instanceName);
        if (liveInstanceMap.containsKey(instanceName)) {
          liveInstanceSet.add(instanceName);
        }
        if (!config.getInstanceEnabled()) {
          disabledInstanceSet.add(instanceName);
        }
        disabledPartitions.put(instanceName, config.getDisabledPartitionsMap());
        Set<String> instanceTags = Sets.newHashSet(config.getTags());
        tags.put(instanceName, instanceTags);
      }
      clusterStatusMonitor.setClusterInstanceStatus(liveInstanceSet, instanceSet,
          disabledInstanceSet, disabledPartitions, tags);
=======
            Set<String> instanceSet = Sets.newHashSet();
            Set<String> liveInstanceSet = Sets.newHashSet();
            Set<String> disabledInstanceSet = Sets.newHashSet();
            Map<String, Map<String, List<String>>> disabledPartitions = Maps.newHashMap();
            Map<String, List<String>> oldDisabledPartitions = Maps.newHashMap();
            Map<String, Set<String>> tags = Maps.newHashMap();
            Map<String, LiveInstance> liveInstanceMap = _cache.getLiveInstances();
            for (Map.Entry<String, InstanceConfig> e : _cache.getInstanceConfigMap().entrySet()) {
              String instanceName = e.getKey();
              InstanceConfig config = e.getValue();
              instanceSet.add(instanceName);
              if (liveInstanceMap.containsKey(instanceName)) {
                liveInstanceSet.add(instanceName);
              }
              if (!config.getInstanceEnabled()) {
                disabledInstanceSet.add(instanceName);
              }

              // TODO : Get rid of this data structure once the API is removed.
              oldDisabledPartitions.put(instanceName, config.getDisabledPartitions());
              disabledPartitions.put(instanceName, config.getDisabledPartitionsMap());

              Set<String> instanceTags = Sets.newHashSet(config.getTags());
              tags.put(instanceName, instanceTags);
            }
            clusterStatusMonitor
                .setClusterInstanceStatus(liveInstanceSet, instanceSet, disabledInstanceSet,
                    disabledPartitions, oldDisabledPartitions, tags);
            logger.debug("Complete cluster status monitors update.");
          }
          return null;
        }
      });
>>>>>>> d89fbb93
    }
    event.addAttribute(AttributeName.ClusterDataCache.name(), _cache);

    long endTime = System.currentTimeMillis();
    logger.info("END " + GenericHelixController.getPipelineType(_cache.isTaskCache())
        + " ReadClusterDataStage.process(). took: " + (endTime - startTime) + " ms");
  }
}<|MERGE_RESOLUTION|>--- conflicted
+++ resolved
@@ -69,34 +69,6 @@
           if (clusterStatusMonitor != null) {
             logger.debug("Update cluster status monitors");
 
-<<<<<<< HEAD
-    // Update the cluster status gauges
-    ClusterStatusMonitor clusterStatusMonitor =
-        (ClusterStatusMonitor) event.getAttribute("clusterStatusMonitor");
-    if (clusterStatusMonitor != null) {
-      Set<String> instanceSet = Sets.newHashSet();
-      Set<String> liveInstanceSet = Sets.newHashSet();
-      Set<String> disabledInstanceSet = Sets.newHashSet();
-      Map<String, Map<String, List<String>>> disabledPartitions = Maps.newHashMap();
-      Map<String, Set<String>> tags = Maps.newHashMap();
-      Map<String, LiveInstance> liveInstanceMap = _cache.getLiveInstances();
-      for (Map.Entry<String, InstanceConfig> e : _cache.getInstanceConfigMap().entrySet()) {
-        String instanceName = e.getKey();
-        InstanceConfig config = e.getValue();
-        instanceSet.add(instanceName);
-        if (liveInstanceMap.containsKey(instanceName)) {
-          liveInstanceSet.add(instanceName);
-        }
-        if (!config.getInstanceEnabled()) {
-          disabledInstanceSet.add(instanceName);
-        }
-        disabledPartitions.put(instanceName, config.getDisabledPartitionsMap());
-        Set<String> instanceTags = Sets.newHashSet(config.getTags());
-        tags.put(instanceName, instanceTags);
-      }
-      clusterStatusMonitor.setClusterInstanceStatus(liveInstanceSet, instanceSet,
-          disabledInstanceSet, disabledPartitions, tags);
-=======
             Set<String> instanceSet = Sets.newHashSet();
             Set<String> liveInstanceSet = Sets.newHashSet();
             Set<String> disabledInstanceSet = Sets.newHashSet();
@@ -130,7 +102,6 @@
           return null;
         }
       });
->>>>>>> d89fbb93
     }
     event.addAttribute(AttributeName.ClusterDataCache.name(), _cache);
 
