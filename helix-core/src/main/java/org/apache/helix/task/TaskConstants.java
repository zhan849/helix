--- conflicted
+++ resolved
@@ -39,12 +39,9 @@
    * The root property store path at which the {@link TaskRebalancer} stores context information.
    */
   public static final String REBALANCER_CONTEXT_ROOT = "/TaskRebalancer";
-<<<<<<< HEAD
-=======
   /**
    * The context node for workflow and job
    */
   public static final String CONTEXT_NODE = "Context";
 
->>>>>>> d89fbb93
 }