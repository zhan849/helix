--- conflicted
+++ resolved
@@ -142,8 +142,6 @@
 
       if (fromState.equalsIgnoreCase("SLAVE") && toState.equalsIgnoreCase("MASTER"))
       {
-
-<<<<<<< HEAD
     	//add a stat and report to ZK
     	//perhaps should keep reporter per instance...
     	ParticipantHealthReportCollectorImpl reporter =
@@ -159,6 +157,7 @@
     	
     	
     	//sleep for random time and see about errors.
+    	/*
     	Random r = new Random();
     	int x = r.nextInt(30000);
     	try {
@@ -167,7 +166,7 @@
 			// TODO Auto-generated catch block
 			e.printStackTrace();
 		}
-		
+		*/
 		
      	reporter.transmitHealthReports();
      	
@@ -189,25 +188,6 @@
           }
         }
         */
-=======
-        // add a stat and report to ZK
-        // perhaps should keep reporter per instance...
-        ParticipantHealthReportCollectorImpl reporter = new ParticipantHealthReportCollectorImpl(
-            manager, instance);
-        MockEspressoHealthReportProvider provider = new MockEspressoHealthReportProvider();
-        reporter.addHealthReportProvider(provider);
-        String statName = "latency";
-        provider.setStat(_dbName, statName, "15");
-        reporter.transmitHealthReports();
-
-        /*
-         * for (int i = 0; i < 5; i++) {
-         * accessor.setProperty(PropertyType.HEALTHREPORT, new
-         * ZNRecord("mockAlerts" + i), instance, "mockAlerts"); try {
-         * Thread.sleep(1000); } catch (InterruptedException e) { // TODO
-         * Auto-generated catch block e.printStackTrace(); } }
-         */
->>>>>>> 6cdf0ab3
       }
     }
 
@@ -249,7 +229,6 @@
         ClusterAlertMBeanCollection.DOMAIN_ALERT);
 
     TestHelper.verifyWithTimeout("verifyBestPossAndExtViewExtended",
-<<<<<<< HEAD
                                  1500000,  // timeout in millisecond //was 15000
                                  ZK_ADDR,
                                  TestHelper.<String>setOf(clusterName),
@@ -260,12 +239,7 @@
     
     //sleep for a few seconds to give stats stage time to trigger and for bean to trigger
     Thread.sleep(5000);
-    
-=======
-        30000, // timeout in millisecond //was 15000
-        ZK_ADDR, TestHelper.<String> setOf(clusterName), TestHelper.<String> setOf(_dbName), null,
-        null, null);// other verifications go here
->>>>>>> 6cdf0ab3
+
     ZKDataAccessor accessor = new ZKDataAccessor(clusterName, _zkClient);
     // for (int i = 0; i < 1; i++) //change 1 back to 5
     // {
@@ -280,15 +254,12 @@
     Assert.assertEquals(Double.parseDouble(val), Double.parseDouble("75.0"));
     Assert.assertTrue(fired);
 
-<<<<<<< HEAD
-    // Make sure that the jmxObserver has received all the jmx bean value that is corresponding to the alerts.
+
+    // Make sure that the jmxObserver has received all the jmx bean value that is corresponding 
+    //to the alerts.
+    jmxMBeanObserver.refresh();   
     Assert.assertTrue(jmxMBeanObserver._beanValueMap.size() >= 1);
-=======
-    // Make sure that the jmxObserver has received all the jmx bean value that
-    // is corresponding to the alerts.
-    jmxMBeanObserver.refresh();
-    Assert.assertTrue(jmxMBeanObserver._beanValueMap.size() == 1);
->>>>>>> 6cdf0ab3
+
     String beanName = "HelixAlerts:alert=EXP(accumulate()(localhost_%.RestQueryStats@DBName#TestDB0.latency)|EXPAND|SUMEACH)CMP(GREATER)CON(10)--(%)";
     Assert.assertTrue(jmxMBeanObserver._beanValueMap.containsKey(beanName));
 
@@ -297,9 +268,9 @@
     Assert.assertEquals((beanValueMap.get("AlertFired")), new Integer(1));
     Assert.assertEquals((beanValueMap.get("AlertValue")), new Double(75.0));
     Assert
-        .assertEquals(
-            (String) (beanValueMap.get("SensorName")),
-            "EXP(accumulate()(localhost_%.RestQueryStats@DBName#TestDB0.latency)|EXPAND|SUMEACH)CMP(GREATER)CON(10)--(%)");
+    .assertEquals(
+    		(String) (beanValueMap.get("SensorName")),
+    		"EXP(accumulate()(localhost_%.RestQueryStats@DBName#TestDB0.latency)|EXPAND|SUMEACH)CMP(GREATER)CON(10)--(%)");
     // }
 
     System.out.println("END TestWildcardAlert at " + new Date(System.currentTimeMillis()));
