--- conflicted
+++ resolved
@@ -40,16 +40,6 @@
 
   @BeforeClass
   public void beforeClass() throws Exception {
-<<<<<<< HEAD
-   _numDbs = 4;
-    super.beforeClass();
-  }
-
-  @Test public void testWhenDisallowOverlapJobAssignment() throws Exception {
-    String queueName = TestHelper.getTestMethodName();
-
-    WorkflowConfig.Builder cfgBuilder = new WorkflowConfig.Builder();
-=======
     _numDbs = 4;
     super.beforeClass();
   }
@@ -63,7 +53,6 @@
     String queueName = TestHelper.getTestMethodName();
 
     WorkflowConfig.Builder cfgBuilder = new WorkflowConfig.Builder(queueName);
->>>>>>> d89fbb93
     cfgBuilder.setParallelJobs(PARALLEL_COUNT);
     cfgBuilder.setAllowOverlapJobAssignment(false);
 
@@ -88,14 +77,11 @@
     Assert.assertTrue(TaskTestUtil.pollForWorkflowParallelState(_driver, queueName));
   }
 
-<<<<<<< HEAD
-=======
   /**
    * This test starts 4 jobs in job queue, the job all stuck, and verify that
    * (1) the number of running job does not exceed configured max allowed parallel jobs
    * (2) one instance can be assigned to multiple jobs in the workflow when allow overlap assignment
    */
->>>>>>> d89fbb93
   @Test (dependsOnMethods = {"testWhenDisallowOverlapJobAssignment"})
   public void testWhenAllowOverlapJobAssignment() throws Exception {
     // Disable all participants except one to enforce all assignment to be on one host
@@ -108,11 +94,7 @@
 
     String queueName = TestHelper.getTestMethodName();
 
-<<<<<<< HEAD
-    WorkflowConfig.Builder cfgBuilder = new WorkflowConfig.Builder();
-=======
     WorkflowConfig.Builder cfgBuilder = new WorkflowConfig.Builder(queueName);
->>>>>>> d89fbb93
     cfgBuilder.setParallelJobs(PARALLEL_COUNT);
     cfgBuilder.setAllowOverlapJobAssignment(true);
 
